/**
 * Copyright (c) 2011-2014, JCabi.com
 * All rights reserved.
 *
 * Redistribution and use in source and binary forms, with or without
 * modification, are permitted provided that the following conditions
 * are met: 1) Redistributions of source code must retain the above
 * copyright notice, this list of conditions and the following
 * disclaimer. 2) Redistributions in binary form must reproduce the above
 * copyright notice, this list of conditions and the following
 * disclaimer in the documentation and/or other materials provided
 * with the distribution. 3) Neither the name of the jcabi.com nor
 * the names of its contributors may be used to endorse or promote
 * products derived from this software without specific prior written
 * permission.
 *
 * THIS SOFTWARE IS PROVIDED BY THE COPYRIGHT HOLDERS AND CONTRIBUTORS
 * "AS IS" AND ANY EXPRESS OR IMPLIED WARRANTIES, INCLUDING, BUT
 * NOT LIMITED TO, THE IMPLIED WARRANTIES OF MERCHANTABILITY AND
 * FITNESS FOR A PARTICULAR PURPOSE ARE DISCLAIMED. IN NO EVENT SHALL
 * THE COPYRIGHT HOLDER OR CONTRIBUTORS BE LIABLE FOR ANY DIRECT,
 * INDIRECT, INCIDENTAL, SPECIAL, EXEMPLARY, OR CONSEQUENTIAL DAMAGES
 * (INCLUDING, BUT NOT LIMITED TO, PROCUREMENT OF SUBSTITUTE GOODS OR
 * SERVICES; LOSS OF USE, DATA, OR PROFITS; OR BUSINESS INTERRUPTION)
 * HOWEVER CAUSED AND ON ANY THEORY OF LIABILITY, WHETHER IN CONTRACT,
 * STRICT LIABILITY, OR TORT (INCLUDING NEGLIGENCE OR OTHERWISE)
 * ARISING IN ANY WAY OUT OF THE USE OF THIS SOFTWARE, EVEN IF ADVISED
 * OF THE POSSIBILITY OF SUCH DAMAGE.
 */
package com.jcabi.http.mock;

import com.jcabi.aspects.Immutable;
import com.jcabi.http.ImmutableHeader;
import com.jcabi.immutable.ArrayMap;
import com.sun.grizzly.tcp.http11.GrizzlyRequest;
import java.io.ByteArrayOutputStream;
import java.io.IOException;
import java.io.InputStream;
import java.net.URI;
import java.nio.charset.Charset;
import java.util.Collections;
import java.util.Enumeration;
import java.util.LinkedList;
import java.util.List;
import java.util.Map;
import java.util.concurrent.ConcurrentHashMap;
import java.util.concurrent.ConcurrentMap;
<<<<<<< HEAD
import org.apache.commons.io.Charsets;
import org.apache.commons.io.IOUtils;
=======
import org.apache.commons.lang3.CharEncoding;
>>>>>>> ac7e410c

/**
 * Mock HTTP query/request.
 *
 * @author Yegor Bugayenko (yegor@tpc2.com)
 * @version $Id$
 * @since 0.10
 */
@Immutable
final class GrizzlyQuery implements MkQuery {

    /**
     * The encoding to use.
     */
    private static final String ENCODING = "UTF-8";

    /**
<<<<<<< HEAD
=======
     * The Charset to use.
     */
    private static final Charset CHARSET = Charset.forName(ENCODING);

    /**
>>>>>>> ac7e410c
     * HTTP request method.
     */
    private final transient String mtd;

    /**
     * HTTP request content.
     */
    private final transient byte[] content;

    /**
     * HTTP request URI.
     */
    private final transient String home;

    /**
     * HTTP request headers.
     */
    private final transient ArrayMap<String, List<String>> hdrs;

    /**
     * Ctor.
     * @param request Grizzly request
     * @throws IOException If fails
     */
    GrizzlyQuery(final GrizzlyRequest request) throws IOException {
        request.setCharacterEncoding(GrizzlyQuery.ENCODING);
        this.home = GrizzlyQuery.uri(request);
        this.mtd = request.getMethod();
        this.hdrs = GrizzlyQuery.headers(request);
        // @checkstyle MagicNumber (1 line)
        final byte[] buffer = new byte[8192];
        final InputStream input = request.getInputStream();
        final ByteArrayOutputStream output = new ByteArrayOutputStream();
        for (int bytes = input.read(buffer); bytes != -1;
            bytes = input.read(buffer)) {
            output.write(buffer, 0, bytes);
        }
        this.content = output.toByteArray();
    }

    @Override
    public URI uri() {
        return URI.create(this.home);
    }

    @Override
    public String method() {
        return this.mtd;
    }

    @Override
    public Map<String, List<String>> headers() {
        return Collections.unmodifiableMap(this.hdrs);
    }

    @Override
    public String body() {
        return new String(this.content, GrizzlyQuery.CHARSET);
    }

    /**
     * Fetch URI from the request.
     * @param request Request
     * @return URI
     */
    private static String uri(final GrizzlyRequest request) {
        final StringBuilder uri = new StringBuilder(request.getRequestURI());
        final String query = request.getQueryString();
        if (query != null && !query.isEmpty()) {
            uri.append('?').append(query);
        }
        return uri.toString();
    }

    /**
     * Fetch headers from the request.
     * @param request Request
     * @return Headers
     */
    private static ArrayMap<String, List<String>> headers(
        final GrizzlyRequest request) {
        final ConcurrentMap<String, List<String>> headers =
            new ConcurrentHashMap<String, List<String>>(0);
        final Enumeration<?> names = request.getHeaderNames();
        while (names.hasMoreElements()) {
            final String name = names.nextElement().toString();
            headers.put(
                ImmutableHeader.normalize(name),
                GrizzlyQuery.headers(request, name)
            );
        }
        return new ArrayMap<String, List<String>>(headers);
    }

    /**
     * Get headers by name.
     * @param request Grizzly request
     * @param name Name of header
     * @return List of values
     */
    private static List<String> headers(
        final GrizzlyRequest request, final String name) {
        final List<String> list = new LinkedList<String>();
        final Enumeration<?> values = request.getHeaders(name);
        while (values.hasMoreElements()) {
            list.add(values.nextElement().toString());
        }
        return list;
    }

}<|MERGE_RESOLUTION|>--- conflicted
+++ resolved
@@ -45,12 +45,6 @@
 import java.util.Map;
 import java.util.concurrent.ConcurrentHashMap;
 import java.util.concurrent.ConcurrentMap;
-<<<<<<< HEAD
-import org.apache.commons.io.Charsets;
-import org.apache.commons.io.IOUtils;
-=======
-import org.apache.commons.lang3.CharEncoding;
->>>>>>> ac7e410c
 
 /**
  * Mock HTTP query/request.
@@ -68,14 +62,11 @@
     private static final String ENCODING = "UTF-8";
 
     /**
-<<<<<<< HEAD
-=======
      * The Charset to use.
      */
     private static final Charset CHARSET = Charset.forName(ENCODING);
 
     /**
->>>>>>> ac7e410c
      * HTTP request method.
      */
     private final transient String mtd;
